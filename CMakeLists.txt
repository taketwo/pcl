### ---[ PCL global CMake
cmake_minimum_required(VERSION 2.8 FATAL_ERROR)

if(POLICY CMP0048)
  cmake_policy(SET CMP0048 OLD) # do not use VERSION option in project() command
endif()

set(CMAKE_CONFIGURATION_TYPES "Debug;Release" CACHE STRING "possible configurations" FORCE)

# In case the user does not setup CMAKE_BUILD_TYPE, assume it's RelWithDebInfo
if("${CMAKE_BUILD_TYPE}" STREQUAL "")
  set(CMAKE_BUILD_TYPE RelWithDebInfo CACHE STRING "build type default to RelWithDebInfo, set to Release to improve performance" FORCE)
endif("${CMAKE_BUILD_TYPE}" STREQUAL "")

project(PCL)
string(TOLOWER ${PROJECT_NAME} PROJECT_NAME_LOWER)

### ---[ Find universal dependencies
set(CMAKE_MODULE_PATH "${CMAKE_CURRENT_SOURCE_DIR}/cmake/Modules/" ${CMAKE_MODULE_PATH})

# ---[ Include pkgconfig
include (FindPkgConfig)

# ---[ Release/Debug specific flags
if(CMAKE_BUILD_TYPE STREQUAL "Release" OR CMAKE_BUILD_TYPE STREQUAL "RelWithDebInfo")
  add_definitions("-DBOOST_DISABLE_ASSERTS -DEIGEN_NO_DEBUG")
endif()
if(WIN32 AND NOT MINGW)
  if(NOT DEFINED CMAKE_DEBUG_POSTFIX)
    set(CMAKE_DEBUG_POSTFIX "_debug")
  endif()
  if(NOT DEFINED CMAKE_RELEASE_POSTFIX)
    set(CMAKE_RELEASE_POSTFIX "_release")
  endif()
  if(NOT DEFINED CMAKE_RELWITHDEBINFO_POSTFIX)
    set(CMAKE_RELWITHDEBINFO_POSTFIX "_release")
  endif()
  if(NOT DEFINED CMAKE_MINSIZEREL_POSTFIX)
    set(CMAKE_MINSIZEREL_POSTFIX "_release")
  endif()
endif()

# ---[ special maintainer mode
SET(CMAKE_CXX_FLAGS_MAINTAINER "-pedantic -Wno-variadic-macros -Weffc++ -Wno-long-long" CACHE STRING
    "Flags used by the C++ compiler during maintainer builds."
    FORCE)
SET(CMAKE_C_FLAGS_MAINTAINER "-pedantic -Wno-variadic-macros -Weffc++ -Wno-long-long" CACHE STRING
    "Flags used by the C compiler during maintainer builds."
    FORCE)
SET(CMAKE_EXE_LINKER_FLAGS_MAINTAINER
    "-Wl,--warn-unresolved-symbols,--warn-once" CACHE STRING
    "Flags used for linking binaries during maintainer builds."
    FORCE)
SET(CMAKE_SHARED_LINKER_FLAGS_MAINTAINER
    "-Wl,--warn-unresolved-symbols,--warn-once" CACHE STRING
    "Flags used by the shared libraries linker during maintainer builds."
    FORCE)
MARK_AS_ADVANCED(
    CMAKE_CXX_FLAGS_MAINTAINER
    CMAKE_C_FLAGS_MAINTAINER
    CMAKE_EXE_LINKER_FLAGS_MAINTAINER
    CMAKE_SHARED_LINKER_FLAGS_MAINTAINER )
# Update the documentation string of CMAKE_BUILD_TYPE for GUIs
SET(CMAKE_BUILD_TYPE "${CMAKE_BUILD_TYPE}" CACHE STRING
    "Choose the type of build, options are: None Debug Release RelWithDebInfo MinSizeRel Maintainer."
    FORCE)

# ---[ Android check
if (ANDROID)
  set (PCL_SHARED_LIBS OFF)
  message ("PCL shared libs on Android must be: ${PCL_SHARED_LIBS}")
endif()

include("${PCL_SOURCE_DIR}/cmake/pcl_verbosity.cmake")
include("${PCL_SOURCE_DIR}/cmake/pcl_targets.cmake")
include("${PCL_SOURCE_DIR}/cmake/pcl_options.cmake")

# Enable verbose timing display?
if(CMAKE_TIMING_VERBOSE AND UNIX)
  set_property(GLOBAL PROPERTY RULE_MESSAGES OFF)
  set_property(GLOBAL PROPERTY RULE_LAUNCH_COMPILE "${CMAKE_SOURCE_DIR}/cmake/custom_output.sh")
endif(CMAKE_TIMING_VERBOSE AND UNIX)

# check for SSE flags
include("${PCL_SOURCE_DIR}/cmake/pcl_find_sse.cmake")
if (PCL_ENABLE_SSE)
  PCL_CHECK_FOR_SSE()
endif (PCL_ENABLE_SSE)

# ---[ Unix/Darwin/Windows specific flags
if(CMAKE_COMPILER_IS_GNUCXX)
  if("${CMAKE_CXX_FLAGS}" STREQUAL "")
    SET(CMAKE_CXX_FLAGS "-Wall -Wextra -Wno-unknown-pragmas -fno-strict-aliasing -Wno-format-extra-args -Wno-sign-compare -Wno-invalid-offsetof -Wno-conversion ${SSE_FLAGS}")

    # Enable -Wabi for GCC > 4.3, and -Wno-deprecated for GCC < 4.3
    # to disable a lot of warnings which are not fixable
    execute_process(COMMAND ${CMAKE_C_COMPILER} -dumpversion OUTPUT_VARIABLE GCC_VERSION)
    if (GCC_VERSION VERSION_GREATER 4.3)
      message(STATUS "-- GCC > 4.3 found, enabling -Wabi")
      SET(CMAKE_CXX_FLAGS "${CMAKE_CXX_FLAGS} -Wabi")
    else()
      message(STATUS "-- GCC < 4.3 found, enabling -Wno-deprecated")
      SET(CMAKE_CXX_FLAGS "${CMAKE_CXX_FLAGS} -Wno-deprecated")
    endif ()
  endif()

  if(NOT ANDROID)
    SET(CMAKE_CXX_FLAGS "${CMAKE_CXX_FLAGS} -pthread")
  endif(NOT ANDROID)

  if(WIN32)
    if(PCL_SHARED_LIBS)
      SET(CMAKE_SHARED_LINKER_FLAGS "${CMAKE_SHARED_LINKER_FLAGS} -Wl,--export-all-symbols -Wl,--enable-auto-import")
      if (MINGW)
        add_definitions("-DBOOST_THREAD_USE_LIB")
      endif()
    else(PCL_SHARED_LIBS)
      add_definitions("-DBOOST_LIB_DIAGNOSTIC -DBOOST_THREAD_USE_LIB")
    endif(PCL_SHARED_LIBS)
  endif()
endif()

if(MSVC)
  SET(CMAKE_COMPILER_IS_MSVC 1)
  add_definitions ("-DBOOST_ALL_NO_LIB -D_SCL_SECURE_NO_WARNINGS -D_CRT_SECURE_NO_WARNINGS -DNOMINMAX /bigobj")
  if("${CMAKE_CXX_FLAGS}" STREQUAL " /DWIN32 /D_WINDOWS /W3 /GR /EHsc")	# Check against default flags
    SET(CMAKE_CXX_FLAGS "${CMAKE_CXX_FLAGS} /bigobj /EHsc /fp:precise /wd4800 /wd4521 /wd4251 /wd4275 /wd4305 /wd4355 ${SSE_FLAGS}")

    # Add extra code generation/link optimizations
    if(CMAKE_MSVC_CODE_LINK_OPTIMIZATION)
      SET(CMAKE_CXX_FLAGS_RELEASE "${CMAKE_CXX_FLAGS_RELEASE} /GL")
      SET(CMAKE_SHARED_LINKER_FLAGS_RELEASE "${CMAKE_SHARED_LINKER_FLAGS_RELEASE} /LTCG")
      SET(CMAKE_EXE_LINKER_FLAGS_RELEASE "${CMAKE_EXE_LINKER_FLAGS_RELEASE} /LTCG")
    endif(CMAKE_MSVC_CODE_LINK_OPTIMIZATION)
    # /MANIFEST:NO") # please, don't disable manifest generation, otherwise crash at start for vs2008

    if( MSVC_VERSION GREATER 1500 AND ${CMAKE_VERSION} VERSION_GREATER "2.8.6")
      include(ProcessorCount)
      ProcessorCount(N)
      if(NOT N EQUAL 0)
        SET(CMAKE_C_FLAGS   "${CMAKE_C_FLAGS}   /MP${N} ")
        SET(CMAKE_CXX_FLAGS "${CMAKE_CXX_FLAGS} /MP${N} ")
      endif()
    endif()
  endif()
endif()

if (__COMPILER_PATHSCALE)
  SET(CMAKE_COMPILER_IS_PATHSCALE 1)
  if("${CMAKE_CXX_FLAGS}" STREQUAL "")
    SET(CMAKE_CXX_FLAGS "-Wno-uninitialized -zerouv -pthread -mp")
  endif()
endif()

if (CMAKE_CXX_COMPILER_ID STREQUAL "Clang")
  SET(CMAKE_COMPILER_IS_CLANG 1)
  if("${CMAKE_C_FLAGS}" STREQUAL "")
    SET(CMAKE_C_FLAGS "-Qunused-arguments")
  endif()
  if("${CMAKE_CXX_FLAGS}" STREQUAL "")
    SET(CMAKE_CXX_FLAGS "-ftemplate-depth=1024 -Qunused-arguments -Wno-invalid-offsetof ${SSE_FLAGS}") # Unfortunately older Clang versions do not have this: -Wno-unnamed-type-template-args
    if(APPLE AND WITH_CUDA AND CUDA_FOUND)
      SET(CMAKE_CXX_FLAGS "${CMAKE_CXX_FLAGS} -stdlib=libstdc++")
    endif()
  endif()
  SET(CLANG_LIBRARIES "stdc++")
endif()

# ---[ Project folders
option(USE_PROJECT_FOLDERS "Use folders to organize PCL projects in an IDE." OFF)
mark_as_advanced(USE_PROJECT_FOLDERS)
if(USE_PROJECT_FOLDERS)
  set_property(GLOBAL PROPERTY USE_FOLDERS ON)
endif(USE_PROJECT_FOLDERS)

include("${PCL_SOURCE_DIR}/cmake/pcl_utils.cmake")
set(PCL_VERSION 1.7.2 CACHE STRING "PCL version")
DISSECT_VERSION()
GET_OS_INFO()
SET_INSTALL_DIRS()

if(WIN32)
  set(PCL_RESOURCES_DIR "${PCL_SOURCE_DIR}/resources")
  set(PCL_POINTCLOUDS_DIR "${PCL_RESOURCES_DIR}/pointclouds")
endif(WIN32)

set(PCL_OUTPUT_LIB_DIR "${PCL_BINARY_DIR}/${LIB_INSTALL_DIR}")
set(PCL_OUTPUT_BIN_DIR "${PCL_BINARY_DIR}/${BIN_INSTALL_DIR}")
make_directory("${PCL_OUTPUT_LIB_DIR}")
make_directory("${PCL_OUTPUT_BIN_DIR}")
if(WIN32)
  foreach(config ${CMAKE_CONFIGURATION_TYPES})
    string(TOUPPER ${config} CONFIG)
    set(CMAKE_ARCHIVE_OUTPUT_DIRECTORY_${CONFIG} "${PCL_OUTPUT_LIB_DIR}")
    set(CMAKE_RUNTIME_OUTPUT_DIRECTORY_${CONFIG} "${PCL_OUTPUT_BIN_DIR}")
    # ---[ Windows requires DLLs (shared libraries) to be installed in the same directory as executables
    set(CMAKE_LIBRARY_OUTPUT_DIRECTORY_${CONFIG} "${PCL_OUTPUT_BIN_DIR}")
  endforeach(config)
else(WIN32)
  set(CMAKE_ARCHIVE_OUTPUT_DIRECTORY "${PCL_OUTPUT_LIB_DIR}")
  set(CMAKE_RUNTIME_OUTPUT_DIRECTORY "${PCL_OUTPUT_BIN_DIR}")
  set(CMAKE_LIBRARY_OUTPUT_DIRECTORY "${PCL_OUTPUT_LIB_DIR}")
endif(WIN32)

# Add an "uninstall" target
configure_file("${PCL_SOURCE_DIR}/cmake/uninstall_target.cmake.in"
               "${PCL_BINARY_DIR}/uninstall_target.cmake" IMMEDIATE @ONLY)
add_custom_target(uninstall "${CMAKE_COMMAND}" -P
                  "${PCL_BINARY_DIR}/uninstall_target.cmake")

###
# this is copy paste form http://www.itk.org/Wiki/CMake_RPATH_handling
# in order to always make a full statement RPATH
###
SET(CMAKE_SKIP_BUILD_RPATH  FALSE)
SET(CMAKE_BUILD_WITH_INSTALL_RPATH FALSE)
SET(CMAKE_INSTALL_RPATH "${CMAKE_INSTALL_PREFIX}/${LIB_INSTALL_DIR}")
SET(CMAKE_INSTALL_RPATH_USE_LINK_PATH TRUE)
LIST(FIND CMAKE_PLATFORM_IMPLICIT_LINK_DIRECTORIES "${CMAKE_INSTALL_PREFIX}/${LIB_INSTALL_DIR}" is_system_dir)
IF("${is_system_dir}" STREQUAL "-1")
SET(CMAKE_INSTALL_RPATH "${CMAKE_INSTALL_PREFIX}/${LIB_INSTALL_DIR}")
ENDIF("${is_system_dir}" STREQUAL "-1")

### ---[ Find universal dependencies
# the gcc-4.2.1 coming with MacOS X is not compatible with the OpenMP pragmas we use, so disabling OpenMP for it
if((NOT APPLE) OR (NOT CMAKE_COMPILER_IS_GNUCXX) OR (GCC_VERSION VERSION_GREATER 4.2.1) OR (CMAKE_CXX_COMPILER_ID STREQUAL "Clang"))
  find_package(OpenMP)
endif()
if(OPENMP_FOUND)
  set(CMAKE_C_FLAGS "${CMAKE_C_FLAGS} ${OpenMP_C_FLAGS}")
  set(CMAKE_CXX_FLAGS "${CMAKE_CXX_FLAGS} ${OpenMP_CXX_FLAGS}")
  message (STATUS "Found OpenMP")
  if(MSVC90 OR MSVC10)
    if(MSVC90)
      set(OPENMP_DLL VCOMP90)
    elseif(MSVC10)
      set(OPENMP_DLL VCOMP100)
    endif(MSVC90)
    set(CMAKE_SHARED_LINKER_FLAGS_DEBUG "${CMAKE_SHARED_LINKER_FLAGS_DEBUG} /DELAYLOAD:${OPENMP_DLL}D.dll")
    set(CMAKE_SHARED_LINKER_FLAGS_RELEASE "${CMAKE_SHARED_LINKER_FLAGS_RELEASE} /DELAYLOAD:${OPENMP_DLL}.dll")
  endif(MSVC90 OR MSVC10)
else(OPENMP_FOUND)
  message (STATUS "Not found OpenMP")
endif()
# Boost (required)
include("${PCL_SOURCE_DIR}/cmake/pcl_find_boost.cmake")
# Eigen (required)
find_package(Eigen REQUIRED)
include_directories(SYSTEM ${EIGEN_INCLUDE_DIRS})
add_definitions(-DEIGEN_USE_NEW_STDVECTOR
                -DEIGEN_YES_I_KNOW_SPARSE_MODULE_IS_NOT_STABLE_YET)
# FLANN (required)
if(NOT PCL_SHARED_LIBS OR (WIN32 AND NOT MINGW))
  set(FLANN_USE_STATIC ON)
endif(NOT PCL_SHARED_LIBS OR (WIN32 AND NOT MINGW))
find_package(FLANN 1.7.0 REQUIRED)
include_directories(${FLANN_INCLUDE_DIRS})

# libusb-1.0
option(WITH_LIBUSB "Build USB RGBD-Camera drivers" TRUE)
if(WITH_LIBUSB)
  find_package(libusb-1.0)
  if(LIBUSB_1_FOUND)
    include_directories("${LIBUSB_1_INCLUDE_DIR}")
  endif(LIBUSB_1_FOUND)
endif(WITH_LIBUSB)

# OpenNI
option(WITH_OPENNI "OpenNI driver support" TRUE)
if(WITH_OPENNI)
  find_package(OpenNI)
  if (OPENNI_FOUND)
    set(HAVE_OPENNI ON)
    include_directories(SYSTEM ${OPENNI_INCLUDE_DIRS})
  endif(OPENNI_FOUND)
endif(WITH_OPENNI)

# OpenNI 2
option(WITH_OPENNI2 "OpenNI 2 driver support" TRUE)
if(WITH_OPENNI2)
  find_package(OpenNI2)
  if (OPENNI2_FOUND)
    set(HAVE_OPENNI2 ON)
    include_directories(SYSTEM ${OPENNI2_INCLUDE_DIRS})
  endif(OPENNI2_FOUND)
endif(WITH_OPENNI2)

# Fotonic (FZ_API)
option(WITH_FZAPI "Build Fotonic Camera support" TRUE)
if(WITH_FZAPI)
  find_package(FZAPI)
  if (FZAPI_FOUND)
    set(HAVE_FZAPI ON)
    include_directories(SYSTEM "${FZAPI_INCLUDE_DIR}")
  endif(FZAPI_FOUND)
endif(WITH_FZAPI)

# Intel Perceptional Computing Interface (PXCAPI)
option(WITH_PXCAPI "Build PXC Device support" TRUE)
if(WITH_PXCAPI)
  find_package(PXCAPI)
  if (PXCAPI_FOUND)
    set(HAVE_PXCAPI ON)
    include_directories(SYSTEM ${PXCAPI_INCLUDE_DIRS})
  endif(PXCAPI_FOUND)
endif(WITH_PXCAPI)

# metslib
if (PKG_CONFIG_FOUND)
  pkg_check_modules(METSLIB metslib)
  if (METSLIB_FOUND)
    set (HAVE_METSLIB ON)
    include_directories(${METSLIB_INCLUDE_DIRS})
  else()
    include_directories("${PCL_SOURCE_DIR}/recognition/include/pcl/recognition/3rdparty/")
  endif()
else()
    include_directories(${PCL_SOURCE_DIR}/recognition/include/pcl/recognition/3rdparty/)
endif()

# LibPNG
option(WITH_PNG "PNG file support" TRUE)
if(WITH_PNG)
  find_package(PNG)
  if (PNG_FOUND)
    set (HAVE_PNG ON)
    include_directories("${PNG_INCLUDE_DIR}")
  endif(PNG_FOUND)
endif(WITH_PNG)

# Qhull
option(WITH_QHULL "Include convex-hull operations" TRUE)
if(WITH_QHULL)
  if(NOT PCL_SHARED_LIBS OR WIN32)
    set(QHULL_USE_STATIC ON)
  endif(NOT PCL_SHARED_LIBS OR WIN32)
  find_package(Qhull)
endif(WITH_QHULL)

# Cuda
option(WITH_CUDA "Build NVIDIA-CUDA support" TRUE)
if(WITH_CUDA)
  include("${PCL_SOURCE_DIR}/cmake/pcl_find_cuda.cmake")
endif(WITH_CUDA)

option(WITH_QT "Build QT Front-End" TRUE)
if(WITH_QT)
  # Find Qt4
  find_package(Qt4)
  if (QT4_FOUND)
    include("${QT_USE_FILE}")
  endif (QT4_FOUND)

  # Find QT5
  if(NOT QT4_FOUND)
      include(cmake/pcl_find_qt5.cmake)
  endif(NOT QT4_FOUND)
endif(WITH_QT)

# Find VTK
option(WITH_VTK "Build VTK-Visualizations" TRUE)
if(WITH_VTK AND NOT ANDROID)
  find_package(VTK)
  if(VTK_FOUND)
    message(STATUS "VTK_MAJOR_VERSION ${VTK_MAJOR_VERSION}")
    if (PCL_SHARED_LIBS OR
        (NOT (PCL_SHARED_LIBS) AND NOT (VTK_BUILD_SHARED_LIBS)))
      set(VTK_FOUND TRUE)
      find_package (QVTK)
      if (${VTK_MAJOR_VERSION} VERSION_LESS "6.0")
         message(STATUS "VTK found (include: ${VTK_INCLUDE_DIRS}, lib: ${VTK_LIBRARY_DIRS})")
         link_directories(${VTK_LIBRARY_DIRS})
      else(${VTK_MAJOR_VERSION} VERSION_LESS "6.0")
         include (${VTK_USE_FILE})
         message(STATUS "VTK found (include: ${VTK_INCLUDE_DIRS}, lib: ${VTK_LIBRARIES}")
      endif (${VTK_MAJOR_VERSION} VERSION_LESS "6.0")
      if (APPLE)
          option (VTK_USE_COCOA "Use Cocoa for VTK render windows" ON)
          MARK_AS_ADVANCED (VTK_USE_COCOA)
      endif (APPLE)
      set(HAVE_VTK ON)
    else ()
      set(VTK_FOUND OFF)
      set(HAVE_VTK OFF)
      message ("Warning: You are to build PCL in STATIC but VTK is SHARED!")
      message ("Warning: VTK disabled!")
    endif ()
  endif(VTK_FOUND)
else(WITH_VTK AND NOT ANDROID)
  set(VTK_FOUND OFF)
  set(HAVE_VTK OFF)
endif(WITH_VTK AND NOT ANDROID)

<<<<<<< HEAD
#Find Doxygen and html help compiler if any
option(WITH_DOCS "Build doxygen documentation" TRUE)
if(WITH_DOCS)
  find_package(Doxygen)
  if(DOXYGEN_FOUND)
    find_package(HTMLHelp)
  endif(DOXYGEN_FOUND)
endif(WITH_DOCS)
=======
# Find MPI
if (WITH_MPI) # this script searches for MPI 10 sec under windows, annoying especially if you do this often
  find_package(MPI)
  if(MPI_CXX_FOUND)
    include_directories(SYSTEM "${MPI_INCLUDE_PATH}")
  endif(MPI_CXX_FOUND)
endif()
>>>>>>> b24f1daf

#Find PCAP
option(WITH_PCAP "pcap file capabilities in Velodyne HDL driver" TRUE)
if(WITH_PCAP)
  find_package(Pcap)
endif(WITH_PCAP)

# OpenGL and GLUT
include("${PCL_SOURCE_DIR}/cmake/pcl_find_gl.cmake")

### ---[ Create the config.h file
set(pcl_config_h_in "${CMAKE_CURRENT_SOURCE_DIR}/pcl_config.h.in")
set(pcl_config_h "${CMAKE_CURRENT_BINARY_DIR}/include/pcl/pcl_config.h")
configure_file("${pcl_config_h_in}" "${pcl_config_h}")
PCL_ADD_INCLUDES(common "" "${pcl_config_h}")
include_directories("${CMAKE_CURRENT_BINARY_DIR}/include")

### ---[ Set up for tests
enable_testing()

### ---[ Set up for examples
#include("${PCL_SOURCE_DIR}/cmake/pcl_examples.cmake")

### ---[ Add the libraries subdirectories
include("${PCL_SOURCE_DIR}/cmake/pcl_targets.cmake")

collect_subproject_directory_names("${PCL_SOURCE_DIR}" "CMakeLists.txt" PCL_MODULES_NAMES PCL_MODULES_DIRS doc)
set(PCL_MODULES_NAMES_UNSORTED ${PCL_MODULES_NAMES})
topological_sort(PCL_MODULES_NAMES PCL_ _DEPENDS)
sort_relative(PCL_MODULES_NAMES_UNSORTED PCL_MODULES_NAMES PCL_MODULES_DIRS)
foreach(subdir ${PCL_MODULES_DIRS})
  add_subdirectory("${PCL_SOURCE_DIR}/${subdir}")
endforeach(subdir)

### ---[ Documentation
add_subdirectory(doc)

### ---[ Configure PCLConfig.cmake
include("${PCL_SOURCE_DIR}/cmake/pcl_pclconfig.cmake")

### ---[ Package creation
include("${PCL_SOURCE_DIR}/cmake/pcl_all_in_one_installer.cmake")
include("${PCL_SOURCE_DIR}/cmake/pcl_cpack.cmake")

if(CPACK_GENERATOR)
  message(STATUS "Found CPack generators: ${CPACK_GENERATOR}")
  PCL_MAKE_CPACK_INPUT()
  set(CPACK_PROJECT_CONFIG_FILE "${PCL_CPACK_CFG_FILE}")
  include(CPack)
endif(CPACK_GENERATOR)
### ---[ Make a pretty picture of the dependency graph
include("${PCL_SOURCE_DIR}/cmake/dep_graph.cmake")
MAKE_DEP_GRAPH()

### ---[ Finish up
PCL_WRITE_STATUS_REPORT()
PCL_RESET_MAPS()<|MERGE_RESOLUTION|>--- conflicted
+++ resolved
@@ -391,24 +391,6 @@
   set(HAVE_VTK OFF)
 endif(WITH_VTK AND NOT ANDROID)
 
-<<<<<<< HEAD
-#Find Doxygen and html help compiler if any
-option(WITH_DOCS "Build doxygen documentation" TRUE)
-if(WITH_DOCS)
-  find_package(Doxygen)
-  if(DOXYGEN_FOUND)
-    find_package(HTMLHelp)
-  endif(DOXYGEN_FOUND)
-endif(WITH_DOCS)
-=======
-# Find MPI
-if (WITH_MPI) # this script searches for MPI 10 sec under windows, annoying especially if you do this often
-  find_package(MPI)
-  if(MPI_CXX_FOUND)
-    include_directories(SYSTEM "${MPI_INCLUDE_PATH}")
-  endif(MPI_CXX_FOUND)
-endif()
->>>>>>> b24f1daf
 
 #Find PCAP
 option(WITH_PCAP "pcap file capabilities in Velodyne HDL driver" TRUE)
