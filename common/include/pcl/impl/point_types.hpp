--- conflicted
+++ resolved
@@ -694,13 +694,8 @@
       };
       float data_c[4];
     };
-<<<<<<< HEAD
-    EIGEN_MAKE_ALIGNED_OPERATOR_NEW
-  };
-=======
-    PCL_MAKE_ALIGNED_OPERATOR_NEW
-  } EIGEN_ALIGN16;
->>>>>>> 81639176
+    PCL_MAKE_ALIGNED_OPERATOR_NEW
+  };
 
   PCL_EXPORTS std::ostream& operator << (std::ostream& os, const PointXYZHSV& p);
   struct EIGEN_ALIGN16 PointXYZHSV : public _PointXYZHSV
